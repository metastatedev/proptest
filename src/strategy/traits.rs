//-
// Copyright 2017 Jason Lingle
//
// Licensed under the Apache License, Version 2.0 <LICENSE-APACHE or
// http://www.apache.org/licenses/LICENSE-2.0> or the MIT license
// <LICENSE-MIT or http://opensource.org/licenses/MIT>, at your
// option. This file may not be copied, modified, or distributed
// except according to those terms.

use std::cmp;
use std::fmt;
use std::sync::Arc;

use rand::XorShiftRng;

use strategy::*;
use test_runner::*;

/// A new [`ValueTree`] from a [`Strategy`] when [`Ok`] or otherwise [`Err`]
/// when a new value-tree can not be produced for some reason such as
/// in the case of filtering with a predicate which always returns false.
/// You should pass in your strategy as the type parameter.
///
/// [`Strategy`]: trait.Strategy.html
/// [`ValueTree`]: trait.ValueTree.html
/// [`Ok`]: https://doc.rust-lang.org/nightly/std/result/enum.Result.html#variant.Ok
/// [`Err`]: https://doc.rust-lang.org/nightly/std/result/enum.Result.html#variant.Err
pub type NewTree<S> = Result<<S as Strategy>::Value, Rejection>;

/// The value that functions under test use for a particular `Strategy`.
pub type ValueFor<S> = <<S as Strategy>::Value as ValueTree>::Value;

/// A strategy for producing arbitrary values of a given type.
///
/// `fmt::Debug` is a hard requirement for all strategies currently due to
/// `prop_flat_map()`. This constraint will be removed when specialisation
/// becomes stable.
pub trait Strategy : fmt::Debug {
    /// The value tree generated by this `Strategy`.
    ///
    /// This also implicitly describes the ultimate value type governed by the
    /// `Strategy`.
    type Value : ValueTree;

    /// Generate a new value tree from the given runner.
    ///
    /// This may fail if there are constraints on the generated value and the
    /// generator is unable to produce anything that satisfies them. Any
    /// failure is wrapped in `TestError::Abort`.
<<<<<<< HEAD
    ///
    /// This method is generally expected to be deterministic. That is, given a
    /// `TestRunner` with its RNG in a particular state, this should produce an
    /// identical `ValueTree` every time. Non-deterministic strategies do not
    /// cause problems during normal operation, but they do break failure
    /// persistence since it is implemented by simply saving the seed used to
    /// generate the test case.
    fn new_value
        (&self, runner: &mut TestRunner)
         -> Result<Self::Value, String>;
=======
    fn new_value(&self, runner: &mut TestRunner) -> NewTree<Self>;
>>>>>>> d01fd14d

    /// Returns a strategy which produces values transformed by the function
    /// `fun`.
    ///
    /// There is no need (or possibility, for that matter) to define how the
    /// output is to be shrunken. Shrinking continues to take place in terms of
    /// the source value.
    fn prop_map<O : fmt::Debug,
                F : Fn (ValueFor<Self>) -> O>
        (self, fun: F) -> Map<Self, F>
    where Self : Sized {
        Map { source: self, fun: Arc::new(fun) }
    }

    /// Returns a strategy which produces values transformed by the function
    /// `fun`, which is additionally given a random number generator.
    ///
    /// This is exactly like `prop_map()` except for the addition of the second
    /// argument to the function. This allows introducing chaotic variations to
    /// generated values that are not easily expressed otherwise while allowing
    /// shrinking to proceed reasonably.
    ///
    /// During shrinking, `fun` is always called with an identical random
    /// number generator, so if it is a pure function it will always perform
    /// the same perturbation.
    ///
    /// ## Example
    ///
    /// ```
    /// #[macro_use] extern crate proptest;
    /// // The prelude also gets us the `Rng` trait.
    /// use proptest::prelude::*;
    ///
    /// proptest! {
    ///   #[test]
    ///   fn test_something(a in (0i32..10).prop_perturb(
    ///       // Perturb the integer `a` (range 0..10) to a pair of that
    ///       // integer and another that's ± 10 of it.
    ///       // Note that this particular case would be better implemented as
    ///       // `(0i32..10, -10i32..10).prop_map(|(a, b)| (a, a + b))`
    ///       // but is shown here for simplicity.
    ///       |centre, rng| (centre, centre + rng.gen_range(-10, 10))))
    ///   {
    ///       // Test stuff
    ///   }
    /// }
    /// # fn main() { }
    /// ```
    fn prop_perturb<O : fmt::Debug,
                    F : Fn (ValueFor<Self>, XorShiftRng) -> O>
        (self, fun: F) -> Perturb<Self, F>
    where Self : Sized {
        Perturb { source: self, fun: Arc::new(fun) }
    }

    /// Maps values produced by this strategy into new strategies and picks
    /// values from those strategies.
    ///
    /// `fun` is used to transform the values produced by this strategy into
    /// other strategies. Values are then chosen from the derived strategies.
    /// Shrinking proceeds by shrinking individual values as well as shrinking
    /// the input used to generate the internal strategies.
    ///
    /// ## Shrinking
    ///
    /// In the case of test failure, shrinking will not only shrink the output
    /// from the combinator itself, but also the input, i.e., the strategy used
    /// to generate the output itself. Doing this requires searching the new
    /// derived strategy for a new failing input. The combinator will generate
    /// up to `Config::cases` values for this search.
    ///
    /// As a result, nested `prop_flat_map`/`Flatten` combinators risk
    /// exponential run time on this search for new failing values. To ensure
    /// that test failures occur within a reasonable amount of time, all of
    /// these combinators share a single "flat map regen" counter, and will
    /// stop generating new values if it exceeds `Config::max_flat_map_regens`.
    ///
    /// ## Example
    ///
    /// Generate two integers, where the second is always less than the first,
    /// without using filtering:
    ///
    /// ```
    /// #[macro_use] extern crate proptest;
    ///
    /// use proptest::prelude::*;
    ///
    /// proptest! {
    ///   # /*
    ///   #[test]
    ///   # */
    ///   fn test_two(
    ///     // Pick integers in the 1..65536 range, and derive a strategy
    ///     // which emits a tuple of that integer and another one which is
    ///     // some value less than it.
    ///     (a, b) in (1..65536).prop_flat_map(|a| (Just(a), 0..a))
    ///   ) {
    ///     prop_assert!(b < a);
    ///   }
    /// }
    /// #
    /// # fn main() { test_two(); }
    /// ```
    ///
    /// ## Choosing the right flat-map
    ///
    /// `Strategy` has three "flat-map" combinators. They look very similar at
    /// first, and can be used to produce superficially identical test results.
    /// For example, the following three expressions all produce inputs which
    /// are 2-tuples `(a,b)` where the `b` component is less than `a`.
    ///
    /// ```no_run
    /// # #![allow(unused_variables)]
    /// use proptest::prelude::*;
    ///
    /// let flat_map = (1..10).prop_flat_map(|a| (Just(a), 0..a));
    /// let ind_flat_map = (1..10).prop_ind_flat_map(|a| (Just(a), 0..a));
    /// let ind_flat_map2 = (1..10).prop_ind_flat_map2(|a| 0..a);
    /// ```
    ///
    /// The three do differ however in terms of how they shrink.
    ///
    /// For `flat_map`, both `a` and `b` will shrink, and the invariant that
    /// `b < a` is maintained. This is a "dependent" or "higher-order" strategy
    /// in that it remembers that the strategy for choosing `b` is dependent on
    /// the value chosen for `a`.
    ///
    /// For `ind_flat_map`, the invariant `b < a` is maintained, but only
    /// because `a` does not shrink. This is due to the fact that the
    /// dependency between the strategies is not tracked; `a` is simply seen as
    /// a constant.
    ///
    /// Finally, for `ind_flat_map2`, the invariant `b < a` is _not_
    /// maintained, because `a` can shrink independently of `b`, again because
    /// the dependency between the two variables is not tracked, but in this
    /// case the derivation of `a` is still exposed to the shrinking system.
    ///
    /// The use-cases for the independent flat-map variants is pretty narrow.
    /// For the majority of cases where invariants need to be maintained and
    /// you want all components to shrink, `prop_flat_map` is the way to go.
    /// `prop_ind_flat_map` makes the most sense when the input to the map
    /// function is not exposed in the output and shrinking across strategies
    /// is not expected to be useful. `prop_ind_flat_map2` is useful for using
    /// related values as starting points while not constraining them to that
    /// relation.
    fn prop_flat_map<S : Strategy,
                     F : Fn (ValueFor<Self>) -> S>
        (self, fun: F) -> Flatten<Map<Self, F>>
    where Self : Sized {
        Flatten::new(Map { source: self, fun: Arc::new(fun) })
    }

    /// Maps values produced by this strategy into new strategies and picks
    /// values from those strategies while considering the new strategies to be
    /// independent.
    ///
    /// This is very similar to `prop_flat_map()`, but shrinking will *not*
    /// attempt to shrink the input that produces the derived strategies. This
    /// is appropriate for when the derived strategies already fully shrink in
    /// the desired way.
    ///
    /// In most cases, you want `prop_flat_map()`.
    ///
    /// See `prop_flat_map()` for a more detailed explanation on how the
    /// three flat-map combinators differ.
    fn prop_ind_flat_map<S : Strategy,
                         F : Fn (ValueFor<Self>) -> S>
        (self, fun: F) -> IndFlatten<Map<Self, F>>
    where Self : Sized {
        IndFlatten(Map { source: self, fun: Arc::new(fun) })
    }

    /// Similar to `prop_ind_flat_map()`, but produces 2-tuples with the input
    /// generated from `self` in slot 0 and the derived strategy in slot 1.
    ///
    /// See `prop_flat_map()` for a more detailed explanation on how the
    /// three flat-map combinators differ differ.
    fn prop_ind_flat_map2<S : Strategy,
                          F : Fn (ValueFor<Self>) -> S>
        (self, fun: F) -> IndFlattenMap<Self, F>
    where Self : Sized {
        IndFlattenMap { source: self, fun: Arc::new(fun) }
    }

    /// Returns a strategy which only produces values accepted by `fun`.
    ///
    /// This results in a very naïve form of rejection sampling and should only
    /// be used if (a) relatively few values will actually be rejected; (b) it
    /// isn't easy to express what you want by using another strategy and/or
    /// `map()`.
    ///
    /// There are a lot of downsides to this form of filtering. It slows
    /// testing down, since values must be generated but then discarded.
    /// Proptest only allows a limited number of rejects this way (across the
    /// entire `TestRunner`). Rejection can interfere with shrinking;
    /// particularly, complex filters may largely or entirely prevent shrinking
    /// from substantially altering the original value.
    ///
    /// Local rejection sampling is still preferable to rejecting the entire
    /// input to a test (via `TestCaseError::Reject`), however, and the default
    /// number of local rejections allowed is much higher than the number of
    /// whole-input rejections.
    ///
    /// `whence` is used to record where and why the rejection occurred.
    fn prop_filter<R: Into<Rejection>, F : Fn (&ValueFor<Self>) -> bool>
        (self, whence: R, fun: F) -> Filter<Self, F>
    where Self : Sized {
        Filter::new(self, whence.into(), fun)
    }

    /// Returns a strategy which picks uniformly from `self` and `other`.
    ///
    /// When shrinking, if a value from `other` was originally chosen but that
    /// value can be shrunken no further, it switches to a value from `self`
    /// and starts shrinking that.
    ///
    /// Be aware that chaining `prop_union` calls will result in a very
    /// right-skewed distribution. If this is not what you want, you can call
    /// the `.or()` method on the `Union` to add more values to the same union,
    /// or directly call `Union::new()`.
    ///
    /// Both `self` and `other` must be of the same type. To combine
    /// heterogeneous strategies, call the `boxed()` method on both `self` and
    /// `other` to erase the type differences before calling `prop_union()`.
    fn prop_union(self, other: Self) -> Union<Self>
    where Self : Sized {
        Union::new(vec![self, other])
    }

    /// Generate a recursive structure with `self` items as leaves.
    ///
    /// `recurse` is applied to various strategies that produce the same type
    /// as `self` with nesting depth _n_ to create a strategy that produces the
    /// same type with nesting depth _n+1_. Generated structures will have a
    /// depth between 0 and `depth` and will usually have up to `desired_size`
    /// total elements, though they may have more. `expected_branch_size` gives
    /// the expected maximum size for any collection which may contain
    /// recursive elements and is used to control branch probability to achieve
    /// the desired size. Passing a too small value can result in trees vastly
    /// larger than desired.
    ///
    /// Note that `depth` only counts branches; i.e., `depth = 0` is a single
    /// leaf, and `depth = 1` is a leaf or a branch containing only leaves.
    ///
    /// In practise, generated values usually have a lower depth than `depth`
    /// (but `depth` is a hard limit) and almost always under
    /// `expected_branch_size` (though it is not a hard limit) since the
    /// underlying code underestimates probabilities.
    ///
    /// ## Example
    ///
    /// ```rust,norun
    /// # #![allow(unused_variables)]
    /// use std::collections::HashMap;
    ///
    /// #[macro_use] extern crate proptest;
    /// use proptest::prelude::*;
    ///
    /// /// Define our own JSON AST type
    /// #[derive(Debug, Clone)]
    /// enum JsonNode {
    ///   Null,
    ///   Bool(bool),
    ///   Number(f64),
    ///   String(String),
    ///   Array(Vec<JsonNode>),
    ///   Map(HashMap<String, JsonNode>),
    /// }
    ///
    /// # fn main() {
    /// #
    /// // Define a strategy for generating leaf nodes of the AST
    /// let json_leaf = prop_oneof![
    ///   Just(JsonNode::Null),
    ///   prop::bool::ANY.prop_map(JsonNode::Bool),
    ///   prop::num::f64::ANY.prop_map(JsonNode::Number),
    ///   ".*".prop_map(JsonNode::String),
    /// ];
    ///
    /// // Now define a strategy for a whole tree
    /// let json_tree = json_leaf.prop_recursive(
    ///   4, // No more than 4 branch levels deep
    ///   64, // Target around 64 total elements
    ///   16, // Each collection is up to 16 elements long
    ///   |element| prop_oneof![
    ///     // NB `element` is an `Arc` and we'll need to reference it twice,
    ///     // so we clone it the first time.
    ///     prop::collection::vec(element.clone(), 0..16)
    ///       .prop_map(JsonNode::Array),
    ///     prop::collection::hash_map(".*", element, 0..16)
    ///       .prop_map(JsonNode::Map)
    ///   ].boxed());
    /// # }
    /// ```
    fn prop_recursive<
            F : Fn (Arc<BoxedStrategy<ValueFor<Self>>>)
                    -> BoxedStrategy<ValueFor<Self>>>
        (self, depth: u32, desired_size: u32, expected_branch_size: u32, recurse: F)
        -> Recursive<BoxedStrategy<ValueFor<Self>>, F>
    where Self : Sized + 'static {
        Recursive {
            base: Arc::new(self.boxed()),
            recurse: Arc::new(recurse),
            depth, desired_size, expected_branch_size,
        }
    }

    /// Shuffle the contents of the values produced by this strategy.
    ///
    /// That is, this modifies a strategy producing a `Vec`, slice, etc, to
    /// shuffle the contents of that `Vec`/slice/etc.
    ///
    /// Initially, the value is fully shuffled. During shrinking, the input
    /// value will initially be unchanged while the result will gradually be
    /// restored to its original order. Once de-shuffling either completes or
    /// is cancelled by calls to `complicate()` pinning it to a particular
    /// permutation, the inner value will be simplified.
    ///
    /// ## Example
    ///
    /// ```
    /// #[macro_use] extern crate proptest;
    /// use proptest::prelude::*;
    ///
    /// static VALUES: &'static [u32] = &[0, 1, 2, 3, 4];
    ///
    /// fn is_permutation(orig: &[u32], mut actual: Vec<u32>) -> bool {
    ///   actual.sort();
    ///   orig == &actual[..]
    /// }
    ///
    /// proptest! {
    ///   # /*
    ///   #[test]
    ///   # */
    ///   fn test_is_permutation(
    ///       ref perm in Just(VALUES.to_owned()).prop_shuffle()
    ///   ) {
    ///       assert!(is_permutation(VALUES, perm.clone()));
    ///   }
    /// }
    /// #
    /// # fn main() { test_is_permutation(); }
    /// ```
    fn prop_shuffle(self) -> Shuffle<Self>
    where Self : Sized, ValueFor<Self> : Shuffleable {
        Shuffle(self)
    }

    /// Erases the type of this `Strategy` so it can be passed around as a
    /// simple trait object.
    ///
    /// See also `sboxed()` if this `Strategy` is `Send` and `Sync` and you
    /// want to preserve that information.
    fn boxed(self) -> BoxedStrategy<ValueFor<Self>>
    where Self : Sized + 'static {
        Box::new(BoxedStrategyWrapper(self))
    }

    /// Erases the type of this `Strategy` so it can be passed around as a
    /// simple trait object.
    ///
    /// Unlike `boxed()`, this conversion retains the `Send` and `Sync` traits
    /// on the output.
    fn sboxed(self) -> SBoxedStrategy<ValueFor<Self>>
    where Self : Sized + Send + Sync + 'static {
        Box::new(BoxedStrategyWrapper(self))
    }

    /// Wraps this strategy to prevent values from being subject to shrinking.
    ///
    /// Suppressing shrinking is useful when testing things like linear
    /// approximation functions. Ordinarily, proptest will tend to shrink the
    /// input to the function until the result is just barely outside the
    /// acceptable range whereas the original input may have produced a result
    /// far outside of it. Since this makes it harder to see what the actual
    /// problem is, making the input `NoShrink` allows learning about inputs
    /// that produce more incorrect results.
    fn no_shrink(self) -> NoShrink<Self> where Self : Sized {
        NoShrink(self)
    }
}

macro_rules! proxy_strategy {
    ($typ:ty $(, $lt:tt)*) => {
        impl<$($lt,)* S : Strategy + ?Sized> Strategy for $typ {
            type Value = S::Value;

            fn new_value(&self, runner: &mut TestRunner) -> NewTree<Self> {
                (**self).new_value(runner)
            }
        }
    };
}
proxy_strategy!(Box<S>);
proxy_strategy!(&'a S, 'a);
proxy_strategy!(&'a mut S, 'a);
proxy_strategy!(::std::rc::Rc<S>);
proxy_strategy!(::std::sync::Arc<S>);

/// A generated value and its associated shrinker.
///
/// Conceptually, a `ValueTree` represents a spectrum between a "minimally
/// complex" value and a starting, randomly-chosen value. For values such as
/// numbers, this can be thought of as a simple binary search, and this is how
/// the `ValueTree` state machine is defined.
///
/// The `ValueTree` state machine notionally has three fields: low, current,
/// and high. Initially, low is the "minimally complex" value for the type, and
/// high and current are both the initially chosen value. It can be queried for
/// its current state. When shrinking, the controlling code tries simplifying
/// the value one step. If the test failure still happens with the simplified
/// value, further simplification occurs. Otherwise, the code steps back up
/// towards the prior complexity.
///
/// The main invariants here are that the "high" value always corresponds to a
/// failing test case, and that repeated calls to `complicate()` will return
/// `false` only once the "current" value has returned to what it was before
/// the last call to `simplify()`.
pub trait ValueTree {
    /// The type of the value produced by this `ValueTree`.
    type Value : fmt::Debug;

    /// Returns the current value.
    fn current(&self) -> Self::Value;
    /// Attempts to simplify the current value. Notionally, this sets the
    /// "high" value to the current value, and the current value to a "halfway
    /// point" between high and low, rounding towards low.
    ///
    /// Returns whether any state changed as a result of this call. This does
    /// not necessarily imply that the value of `current()` has changed, since
    /// in the most general case, it is not possible for an implementation to
    /// determine this.
    ///
    /// This call needs to correctly handle being called even immediately after
    /// it had been called previously and returned `false`.
    fn simplify(&mut self) -> bool;
    /// Attempts to partially undo the last simplification. Notionally, this
    /// sets the "low" value to one plus the current value, and the current
    /// value to a "halfway point" between high and the new low, rounding
    /// towards low.
    ///
    /// Returns whether any state changed as a result of this call. This does
    /// not necessarily imply that the value of `current()` has changed, since
    /// in the most general case, it is not possible for an implementation to
    /// determine this.
    ///
    /// It is usually expected that, immediately after a call to `simplify()`
    /// which returns true, this call will itself return true. However, this is
    /// not always the case; in some strategies, particularly those that use
    /// some form of rejection sampling, the act of trying to simplify may
    /// change the state such that `simplify()` returns true, yet ultimately
    /// left the resulting value unchanged, in which case there is nothing left
    /// to complicate.
    ///
    /// This call does not need to gracefully handle being called before
    /// `simplify()` was ever called, but does need to correctly handle being
    /// called even immediately after it had been called previously and
    /// returned `false`.
    fn complicate(&mut self) -> bool;
}

impl<T : ValueTree + ?Sized> ValueTree for Box<T> {
    type Value = T::Value;
    fn current(&self) -> Self::Value { (**self).current() }
    fn simplify(&mut self) -> bool { (**self).simplify() }
    fn complicate(&mut self) -> bool { (**self).complicate() }
}

/// Shorthand for a boxed `Strategy` trait object as produced by
/// `Strategy::boxed()`.
pub type BoxedStrategy<T> = Box<Strategy<Value = Box<ValueTree<Value = T>>>>;
/// Shorthand for a boxed `Strategy` trait object which is also `Sync` and
/// `Send`, as produced by `Strategy::sboxed()`.
pub type SBoxedStrategy<T> = Box<Strategy<Value = Box<ValueTree<Value = T>>> +
                                 Sync + Send>;

#[derive(Debug)]
struct BoxedStrategyWrapper<T>(T);
impl<T : Strategy> Strategy for BoxedStrategyWrapper<T>
where T::Value : 'static {
    type Value = Box<ValueTree<Value = ValueFor<T>>>;

    fn new_value(&self, runner: &mut TestRunner) -> NewTree<Self> {
        Ok(Box::new(self.0.new_value(runner)?))
    }
}

/// A `Strategy` which always produces a single value value and never
/// simplifies.
#[derive(Clone, Copy, Debug)]
pub struct Just<T : Clone + fmt::Debug>(
    /// The value produced by this strategy.
    pub T);

/// Deprecated alias for `Just`.
#[deprecated]
pub use self::Just as Singleton;

impl<T : Clone + fmt::Debug> Strategy for Just<T> {
    type Value = Self;

    fn new_value(&self, _: &mut TestRunner) -> NewTree<Self> {
        Ok(self.clone())
    }
}

impl<T : Clone + fmt::Debug> ValueTree for Just<T> {
    type Value = T;

    fn current(&self) -> T {
        self.0.clone()
    }

    fn simplify(&mut self) -> bool { false }
    fn complicate(&mut self) -> bool { false }
}

/// Wraps a `Strategy` or `ValueTree` to suppress shrinking of generated
/// values.
///
/// See `Strategy::no_shrink()` for more details.
#[derive(Clone, Copy, Debug)]
pub struct NoShrink<T>(T);

impl<T : Strategy> Strategy for NoShrink<T> {
    type Value = NoShrink<T::Value>;

    fn new_value(&self, runner: &mut TestRunner) -> NewTree<Self> {
        self.0.new_value(runner).map(NoShrink)
    }
}

impl<T : ValueTree> ValueTree for NoShrink<T> {
    type Value = T::Value;

    fn current(&self) -> T::Value {
        self.0.current()
    }

    fn simplify(&mut self) -> bool { false }
    fn complicate(&mut self) -> bool { false }
}

/// Options passed to `check_strategy_sanity()`.
#[derive(Clone, Copy, Debug)]
pub struct CheckStrategySanityOptions {
    /// If true (the default), require that `complicate()` return `true` at
    /// least once after any call to `simplify()` which itself returns once.
    ///
    /// This property is not required by contract, but many strategies are
    /// designed in a way that this is expected to hold.
    pub strict_complicate_after_simplify: bool,

    // Needs to be public for FRU syntax.
    #[allow(missing_docs)]
    #[doc(hidden)]
    pub _non_exhaustive: (),
}

impl Default for CheckStrategySanityOptions {
    fn default() -> Self {
        CheckStrategySanityOptions {
            strict_complicate_after_simplify: true,
            _non_exhaustive: (),
        }
    }
}

/// Run some tests on the given `Strategy` to ensure that it upholds the
/// simplify/complicate contracts.
///
/// This is used to internally test proptest, but is made generally available
/// for external implementations to use as well.
///
/// `options` can be passed to configure the test; if `None`, the defaults are
/// used. Note that the defaults check for certain properties which are **not**
/// actually required by the `Strategy` and `ValueTree` contracts; if you think
/// your code is right but it fails the test, consider whether a non-default
/// configuration is necessary.
///
/// This can work with fallible strategies, but limits how many times it will
/// retry failures.
pub fn check_strategy_sanity<S : Strategy>(
    strategy: S, options: Option<CheckStrategySanityOptions>)
where S::Value : Clone + fmt::Debug, ValueFor<S> : cmp::PartialEq {
    let options = options.unwrap_or_else(CheckStrategySanityOptions::default);
    let mut runner = TestRunner::default();

    for _ in 0..1024 {
        let mut gen_tries = 0;
        let mut state;
        loop {
            let err = match strategy.new_value(&mut runner) {
                Ok(s) => { state = s; break; },
                Err(e) => e,
            };

            gen_tries += 1;
            if gen_tries > 100 {
                panic!("Strategy passed to check_strategy_sanity failed \
                        to generate a value over 100 times in a row; \
                        last failure reason: {}", err);
            }
        }

        let mut num_simplifies = 0;
        let mut before_simplified;
        loop {
            before_simplified = state.clone();
            if !state.simplify() {
                break;
            }

            let mut complicated = state.clone();
            let before_complicated = state.clone();
            if options.strict_complicate_after_simplify {
                assert!(complicated.complicate(),
                        "complicate() returned false immediately after \
                         simplify() returned true. internal state after \
                         {} calls to simplify():\n\
                         {:#?}\n\
                         simplified to:\n\
                         {:#?}\n\
                         complicated to:\n\
                         {:#?}", num_simplifies, before_simplified, state,
                        complicated);
            }

            let mut prev_complicated = complicated.clone();
            let mut num_complications = 0;
            loop {
                if !complicated.complicate() {
                    break;
                }
                prev_complicated = complicated.clone();
                num_complications += 1;

                if num_complications > 65536 {
                    panic!("complicate() returned true over 65536 times in a \
                            row; aborting due to possible infinite loop. \
                            If this is not an infinite loop, it may be \
                            necessary to reconsider how shrinking is \
                            implemented or use a simpler test strategy. \
                            Internal state:\n{:#?}", state);
                }
            }

            assert_eq!(before_simplified.current(), complicated.current(),
                       "Calling simplify(), then complicate() until it \
                        returned false, did not return to the value before \
                        simplify. Expected:\n\
                        {:#?}\n\
                        Actual:\n\
                        {:#?}\n\
                        Internal state after {} calls to simplify():\n\
                        {:#?}\n\
                        Internal state after another call to simplify():\n\
                        {:#?}\n\
                        Internal state after {} subsequent calls to \
                        complicate():\n\
                        {:#?}",
                       before_simplified.current(), complicated.current(),
                       num_simplifies, before_simplified, before_complicated,
                       num_complications + 1, complicated);

            for iter in 1..16 {
                assert_eq!(prev_complicated.current(), complicated.current(),
                           "complicate() returned false but changed the output \
                            value anyway.\n\
                            Old value:\n\
                            {:#?}\n\
                            New value:\n\
                            {:#?}\n\
                            Old internal state:\n\
                            {:#?}\n\
                            New internal state after {} calls to complicate()\
                            including the :\n\
                            {:#?}",
                           prev_complicated.current(),
                           complicated.current(),
                           prev_complicated, iter, complicated);

                assert!(!complicated.complicate(),
                        "complicate() returned true after having returned \
                         false;\n\
                         Internal state before:\n{:#?}\n\
                         Internal state after calling complicate() {} times:\n\
                         {:#?}", prev_complicated, iter + 1, complicated);
            }

            num_simplifies += 1;
            if num_simplifies > 65536 {
                panic!("simplify() returned true over 65536 times in a row, \
                        aborting due to possible infinite loop. If this is not \
                        an infinite loop, it may be necessary to reconsider \
                        how shrinking is implemented or use a simpler test \
                        strategy. Internal state:\n{:#?}", state);
            }
        }

        for iter in 0..16 {
            assert_eq!(before_simplified.current(), state.current(),
                       "simplify() returned false but changed the output \
                        value anyway.\n\
                        Old value:\n\
                        {:#?}\n\
                        New value:\n\
                        {:#?}\n\
                        Previous internal state:\n\
                        {:#?}\n\
                        New internal state after calling simplify() {} times:\n\
                        {:#?}",
                       before_simplified.current(),
                       state.current(),
                       before_simplified, iter, state);

            if state.simplify() {
                panic!("simplify() returned true after having returned false. \
                        Previous internal state:\n\
                        {:#?}\n\
                        New internal state after calling simplify() {} times:\n\
                        {:#?}", before_simplified, iter + 1, state);
            }
        }
    }
}<|MERGE_RESOLUTION|>--- conflicted
+++ resolved
@@ -47,7 +47,6 @@
     /// This may fail if there are constraints on the generated value and the
     /// generator is unable to produce anything that satisfies them. Any
     /// failure is wrapped in `TestError::Abort`.
-<<<<<<< HEAD
     ///
     /// This method is generally expected to be deterministic. That is, given a
     /// `TestRunner` with its RNG in a particular state, this should produce an
@@ -55,12 +54,7 @@
     /// cause problems during normal operation, but they do break failure
     /// persistence since it is implemented by simply saving the seed used to
     /// generate the test case.
-    fn new_value
-        (&self, runner: &mut TestRunner)
-         -> Result<Self::Value, String>;
-=======
     fn new_value(&self, runner: &mut TestRunner) -> NewTree<Self>;
->>>>>>> d01fd14d
 
     /// Returns a strategy which produces values transformed by the function
     /// `fun`.
